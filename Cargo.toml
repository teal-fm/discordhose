[package]
name = "discordhose"
version = "0.1.0"
edition = "2021"

[dependencies]
anyhow = "1.0.99"
async-trait = "0.1.89"
lazy_static = "1.4.0"
moka = { version = "0.12", features = ["future"] }
reqwest = { version = "0.12.23", features = ["json"] }
<<<<<<< HEAD
rocketman = "0.2.5"
=======
rocketman = "0.2.3"
serde = { version = "1.0", features = ["derive"] }
>>>>>>> 4d015421
serde_json = "1.0.145"
dotenv = "0.15.0"
tokio = { version = "1", features = ["macros", "rt-multi-thread"] }<|MERGE_RESOLUTION|>--- conflicted
+++ resolved
@@ -9,12 +9,8 @@
 lazy_static = "1.4.0"
 moka = { version = "0.12", features = ["future"] }
 reqwest = { version = "0.12.23", features = ["json"] }
-<<<<<<< HEAD
 rocketman = "0.2.5"
-=======
-rocketman = "0.2.3"
 serde = { version = "1.0", features = ["derive"] }
->>>>>>> 4d015421
 serde_json = "1.0.145"
 dotenv = "0.15.0"
 tokio = { version = "1", features = ["macros", "rt-multi-thread"] }